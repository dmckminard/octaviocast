/***
    This file is part of snapcast
    Copyright (C) 2014-2017  Johannes Pohl

    This program is free software: you can redistribute it and/or modify
    it under the terms of the GNU General Public License as published by
    the Free Software Foundation, either version 3 of the License, or
    (at your option) any later version.

    This program is distributed in the hope that it will be useful,
    but WITHOUT ANY WARRANTY; without even the implied warranty of
    MERCHANTABILITY or FITNESS FOR A PARTICULAR PURPOSE.  See the
    GNU General Public License for more details.

    You should have received a copy of the GNU General Public License
    along with this program.  If not, see <http://www.gnu.org/licenses/>.
***/

#include "timeProvider.h"
<<<<<<< HEAD
#include "aixlog.hpp"

=======
#include "common/log.h"
#include "common/timeDefs.h"
>>>>>>> 281f1bd1

TimeProvider::TimeProvider() : diffToServer_(0)
{
	diffBuffer_.setSize(200);
}


void TimeProvider::setDiff(const tv& c2s, const tv& s2c)
{
	tv latency = c2s - s2c;
	double diff = latency.sec * 1000. + latency.usec / 1000.;
	setDiffToServer(diff / 2.);
}


void TimeProvider::setDiffToServer(double ms)
{
	static int32_t lastTimeSync = 0;
<<<<<<< HEAD
	timeval now;
	chronos::systemtimeofday(&now);
=======
	auto nowSeconds = std::chrono::duration_cast<chronos::sec>(chronos::clk::now().time_since_epoch()).count();
>>>>>>> 281f1bd1

	/// clear diffBuffer if last update is older than a minute
	if (!diffBuffer_.empty() && (std::abs(nowSeconds - lastTimeSync) > 60))
	{
		LOG(INFO) << "Last time sync older than a minute. Clearing time buffer\n";
		diffToServer_ = ms*1000;
		diffBuffer_.clear();
	}
	lastTimeSync = nowSeconds;

	diffBuffer_.add(ms*1000);
	diffToServer_ = diffBuffer_.median(3);
//	LOG(INFO) << "setDiffToServer: " << ms << ", diff: " << diffToServer_ / 1000.f << "\n";
}

/*
long TimeProvider::getPercentileDiffToServer(size_t percentile)
{
	return diffBuffer.percentile(percentile);
}
*/
<|MERGE_RESOLUTION|>--- conflicted
+++ resolved
@@ -17,13 +17,8 @@
 ***/
 
 #include "timeProvider.h"
-<<<<<<< HEAD
-#include "aixlog.hpp"
-
-=======
 #include "common/log.h"
 #include "common/timeDefs.h"
->>>>>>> 281f1bd1
 
 TimeProvider::TimeProvider() : diffToServer_(0)
 {
@@ -42,12 +37,7 @@
 void TimeProvider::setDiffToServer(double ms)
 {
 	static int32_t lastTimeSync = 0;
-<<<<<<< HEAD
-	timeval now;
-	chronos::systemtimeofday(&now);
-=======
 	auto nowSeconds = std::chrono::duration_cast<chronos::sec>(chronos::clk::now().time_since_epoch()).count();
->>>>>>> 281f1bd1
 
 	/// clear diffBuffer if last update is older than a minute
 	if (!diffBuffer_.empty() && (std::abs(nowSeconds - lastTimeSync) > 60))
