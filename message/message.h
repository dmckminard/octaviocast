/***
    This file is part of snapcast
    Copyright (C) 2014-2017  Johannes Pohl

    This program is free software: you can redistribute it and/or modify
    it under the terms of the GNU General Public License as published by
    the Free Software Foundation, either version 3 of the License, or
    (at your option) any later version.

    This program is distributed in the hope that it will be useful,
    but WITHOUT ANY WARRANTY; without even the implied warranty of
    MERCHANTABILITY or FITNESS FOR A PARTICULAR PURPOSE.  See the
    GNU General Public License for more details.

    You should have received a copy of the GNU General Public License
    along with this program.  If not, see <http://www.gnu.org/licenses/>.
***/

#ifndef MESSAGE_H
#define MESSAGE_H

#include <cstdlib>
#include <cstring>
#include <iostream>
#include <streambuf>
#include <vector>
#include "common/endian.h"
#include "common/timeDefs.h"
<<<<<<< HEAD

=======
>>>>>>> 281f1bd1

template<typename CharT, typename TraitsT = std::char_traits<CharT> >
class vectorwrapbuf : public std::basic_streambuf<CharT, TraitsT>
{
public:
	vectorwrapbuf(std::vector<CharT> &vec)
	{
		this->setg(vec.data(), vec.data(), vec.data() + vec.size());
	}
};


struct membuf : public std::basic_streambuf<char>
{
	membuf(char* begin, char* end)
	{
		this->setg(begin, begin, end);
	}
};


enum message_type
{
	kBase = 0,
	kCodecHeader = 1,
	kWireChunk = 2,
	kServerSettings = 3,
	kTime = 4,
	kHello = 5,
	kStreamTags = 6,

	kFirst = kBase,
	kLast = kStreamTags
};



struct tv
{
	tv()
	{
		timeval t;
<<<<<<< HEAD
		chronos::systemtimeofday(&t);
=======
		chronos::to_timeval(chronos::clk::now().time_since_epoch(), t);
>>>>>>> 281f1bd1
		sec = t.tv_sec;
		usec = t.tv_usec;
	}
	tv(timeval tv) : sec(tv.tv_sec), usec(tv.tv_usec) {};
	tv(int32_t _sec, int32_t _usec) : sec(_sec), usec(_usec) {};

	int32_t sec;
	int32_t usec;

	tv operator+(const tv& other) const
	{
		tv result(*this);
		result.sec += other.sec;
		result.usec += other.usec;
		if (result.usec > 1000000)
		{
			result.sec += result.usec / 1000000;
			result.usec %= 1000000;
		}
		return result;
	}

	tv operator-(const tv& other) const
	{
		tv result(*this);
		result.sec -= other.sec;
		result.usec -= other.usec;
		while (result.usec < 0)
		{
			result.sec -= 1;
			result.usec += 1000000;
		}
		return result;
	}
};

namespace msg
{

const size_t max_size = 1000000;

struct BaseMessage;

using message_ptr = std::shared_ptr<msg::BaseMessage>;

struct BaseMessage
{
	BaseMessage() : type(kBase), id(0), refersTo(0)
	{
	}

	BaseMessage(message_type type_) : type(type_), id(0), refersTo(0)
	{
	}

	virtual ~BaseMessage()
	{
	}

	virtual void read(std::istream& stream)
	{
		readVal(stream, type);
		readVal(stream, id);
		readVal(stream, refersTo);
		readVal(stream, sent.sec);
		readVal(stream, sent.usec);
		readVal(stream, received.sec);
		readVal(stream, received.usec);
		readVal(stream, size);
	}

	void deserialize(char* payload)
	{
		membuf databuf(payload, payload + BaseMessage::getSize());
		std::istream is(&databuf);
		read(is);
	}

	void deserialize(const BaseMessage& baseMessage, char* payload)
	{
		type = baseMessage.type;
		id = baseMessage.id;
		refersTo = baseMessage.refersTo;
		sent = baseMessage.sent;
		received = baseMessage.received;
		size = baseMessage.size;
		membuf databuf(payload, payload + size);
		std::istream is(&databuf);
		read(is);
	}

	virtual void serialize(std::ostream& stream) const
	{
		writeVal(stream, type);
		writeVal(stream, id);
		writeVal(stream, refersTo);
		writeVal(stream, sent.sec);
		writeVal(stream, sent.usec);
		writeVal(stream, received.sec);
		writeVal(stream, received.usec);
		size = getSize();
		writeVal(stream, size);
		doserialize(stream);
	}

	virtual uint32_t getSize() const
	{
		return 3*sizeof(uint16_t) + 2*sizeof(tv) + sizeof(uint32_t);
	};

	uint16_t type;
	mutable uint16_t id;
	uint16_t refersTo;
	tv received;
	mutable tv sent;
	mutable uint32_t size;

protected:
	void writeVal(std::ostream& stream, const bool& val) const
	{
		char c = val?1:0;
		writeVal(stream, c);
	}

	void writeVal(std::ostream& stream, const char& val) const
	{
		stream.write(reinterpret_cast<const char*>(&val), sizeof(char));
	}

	void writeVal(std::ostream& stream, const uint16_t& val) const
	{
		uint16_t v = SWAP_16(val);
		stream.write(reinterpret_cast<const char*>(&v), sizeof(uint16_t));
	}

	void writeVal(std::ostream& stream, const int16_t& val) const
	{
		uint16_t v = SWAP_16(val);
		stream.write(reinterpret_cast<const char*>(&v), sizeof(int16_t));
	}

	void writeVal(std::ostream& stream, const uint32_t& val) const
	{
		uint32_t v = SWAP_32(val);
		stream.write(reinterpret_cast<const char*>(&v), sizeof(uint32_t));
	}

	void writeVal(std::ostream& stream, const int32_t& val) const
	{
		uint32_t v = SWAP_32(val);
		stream.write(reinterpret_cast<const char*>(&v), sizeof(int32_t));
	}

	void writeVal(std::ostream& stream, const char* payload, const uint32_t& size) const
	{
		writeVal(stream, size);
		stream.write(payload, size);
	}

	void writeVal(std::ostream& stream, const std::string& val) const
	{
		uint32_t size = val.size();
		writeVal(stream, val.c_str(), size);
	}



	void readVal(std::istream& stream, bool& val) const
	{
		char c;
		readVal(stream, c);
		val = (c != 0);
	}

	void readVal(std::istream& stream, char& val) const
	{
		stream.read(reinterpret_cast<char*>(&val), sizeof(char));
	}

	void readVal(std::istream& stream, uint16_t& val) const
	{
		stream.read(reinterpret_cast<char*>(&val), sizeof(uint16_t));
		val = SWAP_16(val);
	}

	void readVal(std::istream& stream, int16_t& val) const
	{
		stream.read(reinterpret_cast<char*>(&val), sizeof(int16_t));
		val = SWAP_16(val);
	}

	void readVal(std::istream& stream, uint32_t& val) const
	{
		stream.read(reinterpret_cast<char*>(&val), sizeof(uint32_t));
		val = SWAP_32(val);
	}

	void readVal(std::istream& stream, int32_t& val) const
	{
		stream.read(reinterpret_cast<char*>(&val), sizeof(int32_t));
		val = SWAP_32(val);
	}

	void readVal(std::istream& stream, char** payload, uint32_t& size) const
	{
		readVal(stream, size);
		*payload = (char*)realloc(*payload, size);
		stream.read(*payload, size);
	}

	void readVal(std::istream& stream, std::string& val) const
	{
		uint32_t size;
		readVal(stream, size);
		val.resize(size);
		stream.read(&val[0], size);
	}


	virtual void doserialize(std::ostream& stream) const
	{
	};
};


struct SerializedMessage
{
	~SerializedMessage()
	{
		free(buffer);
	}

	BaseMessage message;
	char* buffer;
};

}

#endif

<|MERGE_RESOLUTION|>--- conflicted
+++ resolved
@@ -26,10 +26,6 @@
 #include <vector>
 #include "common/endian.h"
 #include "common/timeDefs.h"
-<<<<<<< HEAD
-
-=======
->>>>>>> 281f1bd1
 
 template<typename CharT, typename TraitsT = std::char_traits<CharT> >
 class vectorwrapbuf : public std::basic_streambuf<CharT, TraitsT>
@@ -72,11 +68,7 @@
 	tv()
 	{
 		timeval t;
-<<<<<<< HEAD
-		chronos::systemtimeofday(&t);
-=======
 		chronos::to_timeval(chronos::clk::now().time_since_epoch(), t);
->>>>>>> 281f1bd1
 		sec = t.tv_sec;
 		usec = t.tv_usec;
 	}
